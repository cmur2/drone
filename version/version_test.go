--- conflicted
+++ resolved
@@ -10,11 +10,7 @@
 import "testing"
 
 func TestVersion(t *testing.T) {
-<<<<<<< HEAD
-	if got, want := Version.String(), "2.12.2"; got != want {
-=======
 	if got, want := Version.String(), "2.13.0"; got != want {
->>>>>>> 2fd3ee94
 		t.Errorf("Want version %s, got %s", want, got)
 	}
 }