FROM golang:1.17 AS build

<<<<<<< HEAD
ENV GOOS=linux
ENV GOARCH=amd64
=======
FROM alpine:3.11 as alpine
RUN apk add -U --no-cache ca-certificates tzdata
>>>>>>> 2fd3ee94

WORKDIR /go/src/app
COPY . .

RUN go build -ldflags "-extldflags \"-static\"" -tags "nolimit" -o release/linux/amd64/drone-server ./cmd/drone-server


FROM alpine:3.13

EXPOSE 80

ENV GODEBUG netdns=go
ENV XDG_CACHE_HOME /data
ENV DRONE_DATABASE_DRIVER sqlite3
ENV DRONE_DATABASE_DATASOURCE /data/database.sqlite
ENV DRONE_RUNNER_OS=linux
ENV DRONE_RUNNER_ARCH=amd64
ENV DRONE_SERVER_PORT=:80
ENV DRONE_SERVER_HOST=localhost
ENV DRONE_DATADOG_ENABLED=false
ENV DRONE_DATADOG_ENDPOINT=

RUN [ ! -e /etc/nsswitch.conf ] && echo 'hosts: files dns' > /etc/nsswitch.conf && \
    apk add --no-cache ca-certificates

<<<<<<< HEAD
COPY --from=build /go/src/app/release/linux/amd64/drone-server /bin/
=======
COPY --from=alpine /etc/ssl/certs/ca-certificates.crt /etc/ssl/certs/
COPY --from=alpine /usr/share/zoneinfo /usr/share/zoneinfo
>>>>>>> 2fd3ee94

ENTRYPOINT ["/bin/drone-server"]<|MERGE_RESOLUTION|>--- conflicted
+++ resolved
@@ -1,12 +1,7 @@
 FROM golang:1.17 AS build
 
-<<<<<<< HEAD
 ENV GOOS=linux
 ENV GOARCH=amd64
-=======
-FROM alpine:3.11 as alpine
-RUN apk add -U --no-cache ca-certificates tzdata
->>>>>>> 2fd3ee94
 
 WORKDIR /go/src/app
 COPY . .
@@ -30,13 +25,8 @@
 ENV DRONE_DATADOG_ENDPOINT=
 
 RUN [ ! -e /etc/nsswitch.conf ] && echo 'hosts: files dns' > /etc/nsswitch.conf && \
-    apk add --no-cache ca-certificates
+    apk add --no-cache ca-certificates tzdata
 
-<<<<<<< HEAD
 COPY --from=build /go/src/app/release/linux/amd64/drone-server /bin/
-=======
-COPY --from=alpine /etc/ssl/certs/ca-certificates.crt /etc/ssl/certs/
-COPY --from=alpine /usr/share/zoneinfo /usr/share/zoneinfo
->>>>>>> 2fd3ee94
 
 ENTRYPOINT ["/bin/drone-server"]